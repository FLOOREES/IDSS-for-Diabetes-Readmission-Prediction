--- conflicted
+++ resolved
@@ -1,5 +1,3 @@
-<<<<<<< HEAD
-=======
 # Operating system files
 .DS_Store
 Thumbs.db
@@ -56,5 +54,4 @@
 *.cov
 *.coverage
 
-lab.ipynb
->>>>>>> ff761400
+lab.ipynb